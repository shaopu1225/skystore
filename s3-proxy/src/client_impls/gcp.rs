--- conflicted
+++ resolved
@@ -425,18 +425,13 @@
                 ..Default::default()
             })
             .collect();
-<<<<<<< HEAD
+
+        let mut to_delete: Vec<SourceObjects> = parts.clone();
+
         if parts.len() > 32 {
             // GCS only supports compsing 1-32 objects. In this case,
             // we need to compose multiple times.
             let mut next_composed_parts = Vec::new();
-=======
-
-        let mut to_delete: Vec<SourceObjects> = parts.clone();
-
-        if parts.len() > 32 {
-            let mut composed_parts = Vec::new();
->>>>>>> f1a34642
             let mut compose_batch_id: usize = 0;
             let mut curr_composed_parts = parts;
             let mut level = 0;
